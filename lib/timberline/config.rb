require "cgi"

class Timberline
  # Object that manages Timberline configuration. Responsible for Redis configs
  # as well as Timberline-specific configuration values, like how many times an
  # item should be retried in a queue.
  #
  # @attr [Integer] database part of the redis configuration - index of the
  #   redis database to use
  # @attr [String] host part of the redis configuration - the hostname of the
  #   redis server
  # @attr [Integer] port part of the redis configuration - the port of the
  #   redis server
  # @attr [Integer] timeout part of the redis configuration - the timeout for
  #   the redis server
  # @attr [String] password part of the redis configuration - the password for
  #   the redis server
  # @attr [Logger] logger part of the redis configuration - the logger to use
  #   for the redis connection
  # @attr [String] namespace the redis namespace for the keys that timberline
  #   will create and manage
  # @attr [Integer] max_retries the number of times that an item on the queue
  #   should be allowed to retry itself before it is placed on the error queue
  # @attr [Integer] stat_timeout the number of minutes that stats will stay live
  #   in redis before they are expired
  # @attr [Array] sentinels a list of sentinel hosts that can be connected to
  #   for failover protection.
  #
  class Config
    attr_accessor :database, :host, :port, :timeout, :password,
<<<<<<< HEAD
                  :logger, :namespace, :max_retries, :stat_timeout
=======
                  :logger, :namespace, :max_retries, :stat_timeout, :sentinels
>>>>>>> 3919c0bf

    # Attemps to load configuration from TIMBERLINE_YAML, if it exists.
    # Otherwise creates a default Config object.
    def initialize
<<<<<<< HEAD
      configure_via_yaml
      configure_via_env
=======
      if defined? TIMBERLINE_YAML
        if File.exists?(TIMBERLINE_YAML)
          yaml = YAML.load_file(TIMBERLINE_YAML)
          load_from_yaml(yaml)
        else
          raise "Specified Timberline config file #{TIMBERLINE_YAML} is not present."
        end
      end
>>>>>>> 3919c0bf
    end

    # @return [String] the configured redis namespace, with a default of 'timberline'
    def namespace
      @namespace ||= 'timberline'
    end

    # @return [Integer] the configured maximum number of retries, with a default of 5
    def max_retries
      @max_retries ||= 5
    end

    # @return [Integer] the configured lifetime of stats (in minutes), with a default of 60
    def stat_timeout
      @stat_timeout ||= 60
    end

    # @return [Hash] a Redis-ready hash for use in instantiating a new redis object.
    def redis_config
      config = {}

      {
        db: database,
        host: host,
        port: port,
        timeout: timeout,
        password: password,
        logger: logger,
        sentinels: sentinels
      }.each do |name, value|
        config[name] = value unless value.nil?
      end

      config
    end

    private

    def configure_via_yaml
      return unless defined? TIMBERLINE_YAML
      if File.exist?(TIMBERLINE_YAML)
        yaml = YAML.load_file(TIMBERLINE_YAML)
        load_from_yaml(yaml)
      else
        fail "Specified Timberline config file #{TIMBERLINE_YAML} is not present."
      end
    end

    def convert_if_int(val)
      # convert strings that only have integers in them to ints
      val.match(/\A[+-]?\d+\Z/) ? val.to_i : val
    end

    def configure_via_env
      return unless ENV.key?("TIMBERLINE_URL")

      uri = URI::Parser.new.parse(ENV["TIMBERLINE_URL"])
      fail "Must be a redis url, not #{uri.scheme.inspect}" unless uri.scheme == "redis"

      @host = uri.host
      @port = uri.port
      @database = convert_if_int(uri.path[1..-1])
      @password = uri.password

      params = uri.query.nil? ? {} : CGI.parse(uri.query)
      %w(timeout namespace).each do |setting|
        next unless params.key?(setting)
        instance_variable_set("@#{setting}", convert_if_int(params[setting][0]))
      end
    end

    def load_from_yaml(yaml_config)
<<<<<<< HEAD
      fail "Missing yaml configs!" if yaml_config.nil?
      %w(database host port timeout password namespace).each do |setting|
        instance_variable_set("@#{setting}", yaml_config[setting])
=======
      raise "Missing yaml configs!" if yaml_config.nil?
      %w(database host port timeout password logger namespace sentinels).each do |setting|
        self.instance_variable_set("@#{setting}", yaml_config[setting])
>>>>>>> 3919c0bf
      end
    end
  end
end<|MERGE_RESOLUTION|>--- conflicted
+++ resolved
@@ -28,28 +28,13 @@
   #
   class Config
     attr_accessor :database, :host, :port, :timeout, :password,
-<<<<<<< HEAD
-                  :logger, :namespace, :max_retries, :stat_timeout
-=======
                   :logger, :namespace, :max_retries, :stat_timeout, :sentinels
->>>>>>> 3919c0bf
 
     # Attemps to load configuration from TIMBERLINE_YAML, if it exists.
     # Otherwise creates a default Config object.
     def initialize
-<<<<<<< HEAD
       configure_via_yaml
       configure_via_env
-=======
-      if defined? TIMBERLINE_YAML
-        if File.exists?(TIMBERLINE_YAML)
-          yaml = YAML.load_file(TIMBERLINE_YAML)
-          load_from_yaml(yaml)
-        else
-          raise "Specified Timberline config file #{TIMBERLINE_YAML} is not present."
-        end
-      end
->>>>>>> 3919c0bf
     end
 
     # @return [String] the configured redis namespace, with a default of 'timberline'
@@ -67,6 +52,11 @@
       @stat_timeout ||= 60
     end
 
+    # @return [{host: "x", port: 1}] list of sentinel server
+    def sentinels
+      @sentinels ||= []
+    end
+
     # @return [Hash] a Redis-ready hash for use in instantiating a new redis object.
     def redis_config
       config = {}
@@ -78,7 +68,7 @@
         timeout: timeout,
         password: password,
         logger: logger,
-        sentinels: sentinels
+        sentinels: sentinels.empty? ? nil : sentinels
       }.each do |name, value|
         config[name] = value unless value.nil?
       end
@@ -119,18 +109,18 @@
         next unless params.key?(setting)
         instance_variable_set("@#{setting}", convert_if_int(params[setting][0]))
       end
+      if params.key?("sentinel")
+        params["sentinel"].each do |val|
+          host, port = val.split(":")
+          self.sentinels += [{ "host" => host, "port" => convert_if_int(port) }]
+        end
+      end
     end
 
     def load_from_yaml(yaml_config)
-<<<<<<< HEAD
       fail "Missing yaml configs!" if yaml_config.nil?
-      %w(database host port timeout password namespace).each do |setting|
+      %w(database host port timeout password namespace sentinels).each do |setting|
         instance_variable_set("@#{setting}", yaml_config[setting])
-=======
-      raise "Missing yaml configs!" if yaml_config.nil?
-      %w(database host port timeout password logger namespace sentinels).each do |setting|
-        self.instance_variable_set("@#{setting}", yaml_config[setting])
->>>>>>> 3919c0bf
       end
     end
   end
